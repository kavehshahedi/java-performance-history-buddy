from types import NoneType
from typing import Any, Optional, Tuple, Union
from git import Repo
import os
import shutil
import subprocess
import time
import sys

import psutil

from jphb.services.yaml_service import YamlCreator

from jphb.services.pom_service import PomService
from jphb.services.mvn_service import MvnService
from jphb.services.lttng_service import LTTngService

from jphb.utils.file_utils import FileUtils
from jphb.utils.Logger import Logger
from jphb.core.performance_analysis import PerformanceAnalysis


class BenchmarkExecutor:

    def __init__(self, project_name: str, project_path: str, **kwargs) -> None:
        self.project_name = project_name
        self.project_path = project_path

        self.repo = Repo(self.project_path)

        self.printer_indent = kwargs.get('printer_indent', 0)

        self.jib_path = os.path.join(sys.path[0], 'jphb', 'resources', 'jib.jar')

        self.use_lttng = kwargs.get('use_lttng', False)

    def __replace_benchmarks(self, from_commit_hash: str, to_commit_hash: str, benchmark_directory: str) -> None:
        self.repo.git.checkout(from_commit_hash, force=True)
        temp_benchmark_dir = os.path.join('/tmp', benchmark_directory)
        shutil.copytree(os.path.join(self.project_path, benchmark_directory), temp_benchmark_dir)
        self.repo.git.checkout(to_commit_hash, force=True)
        shutil.rmtree(os.path.join(self.project_path, benchmark_directory))
        shutil.copytree(temp_benchmark_dir, os.path.join(self.project_path, benchmark_directory))
        shutil.rmtree(temp_benchmark_dir)

    def execute(self, jmh_dependency: dict,
                current_commit_hash: str,
                previous_commit_hash: str,
                changed_methods: dict[str, list[str]],
                target_package: str,
                java_version: dict,
                custom_benchmark: Optional[dict] = None) -> Tuple[bool, Optional[dict]]:
        """
        Execute the benchmarks for the given project
        Steps:
            1. Checkout the commit
            2. Modify the pom.xml file to check Java compiling version (update to 17 if it is 6 or less)
            3. Add required dependencies to the project's pom.xml file (optional)
            4. Check whether the project is buildable (i.e., build the project)
            5. Build the benchmarks
            6. Get the list of benchmarks
            7. Get the target methods for each benchmark (i.e., the aim is to find the benchmarks that target the methods that are changed in the commit)
            8. For the candidate benchmarks, create a YAML file that contains the configuration for the Java instrumentation agent
            9. Execute the benchmarks with the Java instrumentation agent
            10. Collect the results

        Args:
            project_benchmark_directory (str): The directory where the benchmarks are located
            commits (list[Commit]): The list of commits to be executed
            required_dependencies (list[dict], optional): The list of required dependencies to be added to the project's pom.xml file. Defaults to [].
        """

        # Variables
        self.project_benchmark_directory = jmh_dependency['benchmark_directory']
        self.project_benchmark_name = jmh_dependency['benchmark_name']
        self.project_benchmark_module = None
        if custom_benchmark:
            self.project_benchmark_directory = custom_benchmark.get('directory', self.project_benchmark_directory)
            self.project_benchmark_module = custom_benchmark.get('module', None)

        # Global variables
        self.java_version = java_version['version']

        # Print the variables
        Logger.info(f'Info: {current_commit_hash}', num_indentations=self.printer_indent)
        Logger.info(f'Benchmark directory: {self.project_benchmark_directory}', num_indentations=self.printer_indent)
        Logger.info(f'Benchmark name: {self.project_benchmark_name}', num_indentations=self.printer_indent)
        Logger.info(f'Java version: {self.java_version}', num_indentations=self.printer_indent)
        Logger.separator(num_indentations=self.printer_indent)

        commit = self.repo.commit(current_commit_hash)

        # Iterate through the commits (previous and current)
        is_previous_benchmark_built = True
        is_current_benchmark_built = True
        for commit_hash in [previous_commit_hash, current_commit_hash]:
            Logger.info(f'Checking out to {"current" if commit_hash == current_commit_hash else "previous"} commit...', num_indentations=self.printer_indent)

            # Checkout the commit
            self.repo.git.checkout(commit_hash, force=True)

            # If the Java version should be updated, update the pom.xml file
            if java_version['should_update_pom']:
<<<<<<< HEAD
                pom_service = PomService(pom_source=os.path.join(self.project_path, 'pom.xml'))
                pom_service_bench = PomService(pom_source=os.path.join(self.project_path, self.project_benchmark_directory, 'pom.xml'))
                pom_service.set_java_version(self.java_version)
                pom_service_bench.set_java_version(self.java_version)
=======
                self.__update_java_version_everywhere(self.java_version)
>>>>>>> d21692a3

            if self.project_benchmark_module:
                # Check whether the benchmarks are buildable
                Logger.info(f'Checking if benchmarks with custom module are buildable...', num_indentations=self.printer_indent+1)
                is_benchmark_buildable = self.__build_benchmarks_with_module(module=self.project_benchmark_module,
                                                                            benchmark_commit_hash=commit_hash,
                                                                            build_anyway=(commit_hash == current_commit_hash),
                                                                            java_version=self.java_version)

                if not is_benchmark_buildable:
                    Logger.error(f'Benchmarks are not buildable', num_indentations=self.printer_indent+2)
                    return False, None
<<<<<<< HEAD

                Printer.success(f'Benchmarks are buildable', num_indentations=self.printer_indent+2)
=======
                
                Logger.success(f'Benchmarks are buildable', num_indentations=self.printer_indent+2)
>>>>>>> d21692a3
            else:
                # Check whether the project is buildable
                Logger.info(f'Checking if project is buildable...', num_indentations=self.printer_indent+1)
                is_project_buildable = self.__build_project(build_anyway=(commit_hash == current_commit_hash),
                                                            java_version=self.java_version,
                                                            commit_hash=commit_hash)
                if not is_project_buildable:
                    Logger.error(f'Project is not buildable', num_indentations=self.printer_indent+2)
                    return False, None

<<<<<<< HEAD
                Printer.success(f'Project is buildable', num_indentations=self.printer_indent+2)

=======
                Logger.success(f'Project is buildable', num_indentations=self.printer_indent+2)
    
>>>>>>> d21692a3
                # Check whether the benchmarks are buildable
                Logger.info(f'Checking if benchmarks are buildable...', num_indentations=self.printer_indent+1)
                is_benchmark_buildable = self.__build_benchmarks(benchmark_directory=self.project_benchmark_directory,
                                                                benchmark_commit_hash=commit_hash,
                                                                build_anyway=(commit_hash == current_commit_hash),
                                                                java_version=self.java_version)            
                if not is_benchmark_buildable:
                    Logger.error(f'Benchmarks are not buildable', num_indentations=self.printer_indent+2)
                    if commit_hash == current_commit_hash:
                        is_current_benchmark_built = False
                    else:
                        is_previous_benchmark_built = False
                else:
                    Logger.success(f'Benchmarks are buildable', num_indentations=self.printer_indent+2)

            # Check the hash of the benchmarks folder
            if commit_hash == current_commit_hash:
                current_benchmark_directory_hash = FileUtils.get_folder_hash(os.path.join(self.project_path, self.project_benchmark_directory, 'src', 'main'))
            else:
                previous_benchmark_directory_hash = FileUtils.get_folder_hash(os.path.join(self.project_path, self.project_benchmark_directory, 'src', 'main'))

        # If both benchmarks are not built, return
        if not is_previous_benchmark_built and not is_current_benchmark_built:
            Logger.error(f'Both benchmarks are not built', num_indentations=self.printer_indent+1)
            return False, None

        # Check if the benchmarks are the same
        has_same_benchmarks = (current_benchmark_directory_hash == previous_benchmark_directory_hash) # type: ignore
<<<<<<< HEAD
        Printer.info(f'Benchmarks are the same: {has_same_benchmarks}', num_indentations=self.printer_indent+1)

=======
        Logger.info(f'Benchmarks are the same: {has_same_benchmarks}', num_indentations=self.printer_indent+1)
        
>>>>>>> d21692a3
        if is_previous_benchmark_built:
            if has_same_benchmarks and is_current_benchmark_built:
                commit_to_use_for_benchmark = current_commit_hash
            else:
                commit_to_use_for_benchmark = previous_commit_hash
        else:
            commit_to_use_for_benchmark = current_commit_hash

        # If the commit to use for the benchmark is not the current commit, replace the benchmarks
        if commit_to_use_for_benchmark != current_commit_hash:
            Logger.info(f'Replacing the benchmarks with the other commit...', num_indentations=self.printer_indent)
            self.__replace_benchmarks(from_commit_hash=commit_to_use_for_benchmark,
                                      to_commit_hash=current_commit_hash,
                                      benchmark_directory=self.project_benchmark_directory)

            if self.project_benchmark_module:
                status = self.__build_benchmarks_with_module(module=self.project_benchmark_module,
                                                                            benchmark_commit_hash=current_commit_hash,
                                                                            build_anyway=True,
                                                                            java_version=self.java_version)
            else: 
                # NOTE: Check if the project should be built again
                # self.__build_project(commit_hash=current_commit_hash,
                #                     build_anyway=True,
                #                     java_version=self.java_version)
                status = self.__build_benchmarks(benchmark_directory=self.project_benchmark_directory,
                                        benchmark_commit_hash=current_commit_hash,
                                        build_anyway=True,
                                        java_version=self.java_version)

            if not status:
                Logger.error(f'Benchmarks are not compatible with the other commit', num_indentations=self.printer_indent+1)
                return False, None
<<<<<<< HEAD

            Printer.success(f'Benchmarks are replaced with the other commit', num_indentations=self.printer_indent+1)
=======
            
            Logger.success(f'Benchmarks are replaced with the other commit', num_indentations=self.printer_indent+1)
>>>>>>> d21692a3

        # Wait a bit (2 seconds) after building the benchmarks for the files to be written
        time.sleep(2)

        # Get the benchmark history
        Logger.info('Checking if benchmark has previously executed...', num_indentations=self.printer_indent+1)
        hash_to_check = FileUtils.get_folder_hash(os.path.join(self.project_path, self.project_benchmark_directory, 'src', 'main'))
        has_benchmark_executed, benchmark_history = self.__has_benchmark_previously_executed(hash_to_check=hash_to_check)
        if has_benchmark_executed:
            Logger.success(f'Benchmark has previously executed', num_indentations=self.printer_indent+2)
        else:
            Logger.warning(f'Benchmark has not previously executed', num_indentations=self.printer_indent+2)

        Logger.info('Getting list of benchmarks...', num_indentations=self.printer_indent)
        benchmark_jar_path, list_of_benchmarks = self.__get_list_of_benchmarks(benchmark_directory=self.project_benchmark_directory,
                                                                               benchmark_name=self.project_benchmark_name,
                                                                               java_version=self.java_version)
        if not list_of_benchmarks:
            Logger.error(f'Can\'t get list of benchmarks', num_indentations=self.printer_indent+1)
            return False, None

        # Get the target methods for each benchmark
        Logger.info('Getting target methods...', num_indentations=self.printer_indent)
        target_methods = []
        if not has_benchmark_executed:
            for i, benchmark_name in enumerate(list_of_benchmarks):
                results = self.__get_target_methods(project_package=target_package,
                                               java_version=self.java_version,
                                               commit_hash=commit.hexsha,
                                               benchmark_jar_path=benchmark_jar_path,
                                               benchmark_name=benchmark_name)                       
                if not results:
                    Logger.error(f'({i+1}/{len(list_of_benchmarks)}) Can\'t get target methods for {benchmark_name}', num_indentations=self.printer_indent+1)
                    continue

                Logger.success(f'({i+1}/{len(list_of_benchmarks)}) Got target methods for {benchmark_name}. Duration: {results["duration"]}', num_indentations=self.printer_indent+1)

                target_methods.append({
                    'benchmark': benchmark_name,
                    'methods': results['methods'],
                    'duration': results['duration']
                })

            self.__save_benchmark_history(target_methods=target_methods,
                                          benchmark_hash=hash_to_check)
        else:
            Logger.success(f'Got the target methods from the history', num_indentations=self.printer_indent+1)
            target_methods = benchmark_history

        # Check if the benchmarks are targeting the changed methods
        Logger.info('Checking if benchmark is targeting changed methods...', num_indentations=self.printer_indent)
        chosen_benchmarks:dict[str, dict[str, dict[str, Any]]] = {}
        for tm in target_methods:
            tm_benchmark = tm['benchmark']
            tm_methods = tm['methods']
            tm_duration = tm['duration']

            is_targeting, targets = self.__is_benchmark_targeting_changed_methods(changed_methods=changed_methods,
                                                                                  target_methods=tm_methods)

            # If the benchmark is targeting the changed methods, add it to the chosen benchmarks for running
            if is_targeting:
                chosen_benchmarks[tm_benchmark] = {
                    'targets': targets,
                    'duration': tm_duration
                }

        # If no benchmarks are targeting the changed methods, return (i.e., skip the commit)
        if not chosen_benchmarks:
            Logger.warning(f'No benchmarks are targeting the changed methods', num_indentations=self.printer_indent+1)
            return False, None

        # We want to minimize the number of benchmarks for running
        chosen_benchmarks = self.__minimize_and_distribute_methods(benchmarks=chosen_benchmarks)

        performance_results = {}
        for commit_hash_, chosen_benchmarks_ in chosen_benchmarks.items():
            # Empty the execution directory first
            config_directory = os.path.join('results', self.project_name, 'commits', commit.hexsha, 'execution', commit_hash_)
            FileUtils.create_directory(config_directory, remove_contents=True)

            for bench_name, bench_info in chosen_benchmarks_.items():
                methods = bench_info['targets']
                Logger.success(f'Benchmark {bench_name} is targeting {len(methods)} methods', num_indentations=self.printer_indent+1)

                # Create the YAML file
                YamlCreator().create_yaml(
                    log_file=os.path.join(config_directory, 'ust', f'{bench_name}.log'),
                    target_package=target_package,
                    instrument=methods,
                    ignore=[],
                    instrument_main_method=False,
                    add_timestamp_to_file_names=True,
                    use_hash=True,
                    yaml_file=os.path.join(config_directory, f'{bench_name}.yaml')
                )

            # Run the benchmarks
            Logger.info(f'Checking out to {"current" if commit_hash_ == current_commit_hash else "previous"} commit...', num_indentations=self.printer_indent)
            # Checkout the commit. If already checked out, no need to checkout again

            if commit_hash_ != current_commit_hash:
                self.repo.git.checkout(commit_hash_, force=True)

                # If the Java version should be updated, update the pom.xml file
                if java_version['should_update_pom']:
                    self.__update_java_version_everywhere(self.java_version)

                if not has_same_benchmarks and commit_to_use_for_benchmark != current_commit_hash:
                    Logger.info(f'Replacing the benchmarks with the other commit...', num_indentations=self.printer_indent)
                    self.__replace_benchmarks(from_commit_hash=commit_to_use_for_benchmark,
                                                to_commit_hash=commit_hash_,
                                                benchmark_directory=self.project_benchmark_directory)

                if self.project_benchmark_module:
                    is_benchmark_buildable = self.__build_benchmarks_with_module(module=self.project_benchmark_module,
                                                                                benchmark_commit_hash=commit_hash_,
                                                                                build_anyway=True,
                                                                                java_version=self.java_version)
                else:  
                    self.__build_project(commit_hash=commit_hash_,
                                        build_anyway=True, # Since we need to run the benchmarks, we build them anyway
                                        java_version=self.java_version)
                    self.__build_benchmarks(benchmark_directory=self.project_benchmark_directory,
                                            benchmark_commit_hash=commit_hash_,
                                            build_anyway=True, # Since we need to run the benchmarks, we build them anyway
                                            java_version=self.java_version)
<<<<<<< HEAD

            Printer.info('Running benchmarks...', num_indentations=self.printer_indent+1)
=======
                
            Logger.info('Running benchmarks...', num_indentations=self.printer_indent+1)
>>>>>>> d21692a3
            performance_data = self.__run_benchmark_and_get_performance_data(benchmark_jar_path=benchmark_jar_path,
                                                                             config_directory=config_directory,
                                                                             java_version=self.java_version)
            if not performance_data:
                Logger.error(f'Error while running benchmarks for getting performance data', num_indentations=self.printer_indent+2)
                return False, None
            Logger.success(f'Benchmarks are executed successfully', num_indentations=self.printer_indent+2)

            performance_results[commit_hash_] = performance_data

        # NOTE: Not sure if we need to remove the execution directory for now
        # # Remove the execution directory
        # for file in os.listdir(config_directory):
        #     os.remove(os.path.join(config_directory, file))

        return True, performance_results

    def __build_project(self, commit_hash: str,
                        java_version:str = '11',
                        build_anyway = False) -> bool:        
        # Check if in the history, the build is successful
        history_path = os.path.join('results', self.project_name, 'build_history.json')
        build_history = FileUtils.read_json_file(history_path)

        if commit_hash in build_history and not build_anyway:
            return build_history[commit_hash]
<<<<<<< HEAD

        Printer.info(f'Building the project locally with Java {self.java_version}', num_indentations=self.printer_indent+2)
=======
        
        Logger.info(f'Building the project locally with Java {self.java_version}', num_indentations=self.printer_indent+2)
>>>>>>> d21692a3
        mvn_service = MvnService()
        mvn_service.clean_mvn_cache(cwd=self.project_path, directory=os.path.join(self.project_path, self.project_benchmark_directory, 'target'))
        status, jv = mvn_service.install(cwd=self.project_path,
                                         java_version=java_version,
                                         verbose=True,
                                         retry_with_other_java_versions=True)

        # Save the result
        build_history[commit_hash] = status
        FileUtils.write_json_file(history_path, build_history)

        # Update the Java version is the build is successful
        if status:
            if jv != self.java_version:
                Logger.info(f'Java version is updated to {jv}', num_indentations=self.printer_indent+3)
                self.java_version = jv

        return status

    def __build_benchmarks(self, benchmark_directory: str, # The directory where the benchmarks are located
                           benchmark_commit_hash: str, # The commit SHA of the benchmark. In this pipeline, we use the previous release commit sha
                           build_anyway:bool = False, # If True, the build will be done regardless of the history
                           java_version: str = '11', # The Java version to be used for building the benchmarks
                           custom_command: Optional[dict] = None) -> bool: # The custom command to build the benchmarks
        # Check if in the history, the build is successful
        history_path = os.path.join('results', self.project_name, 'benchmark_build_history.json')
        build_history = FileUtils.read_json_file(history_path)

        # Check if the build has already been done
        if benchmark_commit_hash in build_history and not build_anyway:
            return build_history[benchmark_commit_hash]

        # Basically, the baseline command has been indicated in MvnService class. If there is a custom command, it will be used.
        command = None
        cwd = os.path.join(self.project_path, benchmark_directory)
        if custom_command:
            command = custom_command['command'].split()
            cwd = os.path.join(self.project_path, custom_command['cwd'])

        # Build the benchmarks (i.e., package)
        Logger.info(f'Building the benchmarks locally with Java {java_version}', num_indentations=self.printer_indent+2)
        mvn_service = MvnService()
        status, jv = mvn_service.package(cwd=cwd,
                                         custom_command=command,
                                         java_version=java_version,
                                         verbose=True,
                                         retry_with_other_java_versions=True)

        # Save the result
        build_history[benchmark_commit_hash] = True
        FileUtils.write_json_file(history_path, build_history)

        # Update the Java version is the build is successful
        if status:
            if jv != self.java_version:
                self.java_version = jv

        return status

    def __build_benchmarks_with_module(self, benchmark_commit_hash: str,
                                       module: str,
                                       java_version:str = '11',
                                       build_anyway = False) -> bool:        
        # Check if in the history, the build is successful
        history_path = os.path.join('results', self.project_name, 'benchmark_build_history.json')
        build_history = FileUtils.read_json_file(history_path)

        # Check if the build has already been done
        if benchmark_commit_hash in build_history and not build_anyway:
            return build_history[benchmark_commit_hash]
<<<<<<< HEAD

        Printer.info(f'Building the benchmarks with custom module locally with Java {java_version}', num_indentations=self.printer_indent+2)
=======
        
        Logger.info(f'Building the benchmarks with custom module locally with Java {java_version}', num_indentations=self.printer_indent+2)
>>>>>>> d21692a3
        mvn_service = MvnService()
        mvn_service.clean_mvn_cache(cwd=self.project_path, directory=os.path.join(self.project_path, module, 'target'))
        status, jv = mvn_service.package_module(cwd=self.project_path,
                                                module=module,
                                                java_version=java_version,
                                                verbose=True,
                                                retry_with_other_java_versions=True)

        # Save the result
        build_history[benchmark_commit_hash] = status
        FileUtils.write_json_file(history_path, build_history)
 
        # Update the Java version is the build is successful
        if status:
            if jv != self.java_version:
                Logger.info(f'Java version is updated to {jv}', num_indentations=self.printer_indent+3)
                self.java_version = jv

        return status

    def __get_list_of_benchmarks(self, benchmark_directory: str,
                                 benchmark_name: str,
                                 java_version:str) -> Tuple[str, list[str]]:        
        benchmark_jar_path = None
        candidate_jars = []
        if benchmark_name == '' or not os.path.exists(os.path.join(self.project_path, benchmark_directory, 'target', f'{benchmark_name}')):
            for root, _, files in os.walk(os.path.join(self.project_path, benchmark_directory)):
                for file in files:
                    if file.endswith('.jar'):
                        if any(substring in file.lower() for substring in ('shade', 'original', 'source', 'sources', 'javadoc', 'tests', 'test')):
                            continue
                        candidate_jars.append(os.path.join(root, file))

        else:
            benchmark_jar_path = os.path.join(self.project_path, benchmark_directory, 'target', f'{benchmark_name}')

        while not benchmark_jar_path:
            if not candidate_jars:
                return '', []

            candidate_jar = candidate_jars.pop()
            try:
                mvn_service = MvnService()
                env = mvn_service.update_java_home(java_version)
<<<<<<< HEAD
                subprocess.run(
                    [
                        "zip",
                        "-d",
                        candidate_jar,
                        "META-INF/*.SF",
                        "META-INF/*.RSA",
                        "META-INF/*.DSA",
                    ],
                    capture_output=True, shell=False, env=env
                )
=======
                MvnService.remove_security_from_jar(candidate_jar)
>>>>>>> d21692a3
                process = subprocess.run([
                        'java',
                        '-jar',
                        candidate_jar,
                        '-l'
                    ], capture_output=True, shell=False, timeout=2, env=env)

                if process.returncode ==0:
                    output = process.stdout.decode('utf-8').strip()
                    if 'benchmarks:' in output.lower():
                        benchmark_jar_path = candidate_jar
                        self.project_benchmark_name = os.path.basename(benchmark_jar_path)
                        break
            except:
                continue

        if not benchmark_jar_path:
            return '', []

        try:
            mvn_service = MvnService()
            env = mvn_service.update_java_home(java_version)
            MvnService.remove_security_from_jar(benchmark_jar_path)
            process = subprocess.run([
                    'java',
                    '-jar',
                    benchmark_jar_path,
                    '-l'
                ], capture_output=True, shell=False, timeout=2, env=env)

            if process.returncode != 0:
                return '', []

            output = process.stdout.decode('utf-8').strip()
            lines = output.splitlines()

            # Find the index of the line starting with 'Benchmarks:'
            start_index = next((i for i, line in enumerate(lines) if line.lower().startswith('benchmarks:')), None)

            if start_index is not None:
                # Extract the benchmark names starting from the line after 'Benchmarks:'
                benchmark_names = [line.strip() for line in lines[start_index + 1:] if line.strip()]
                return benchmark_jar_path, benchmark_names
            else:
                return '', []

        except:
            return '', []

    def __has_benchmark_previously_executed(self, hash_to_check: str) -> Tuple[bool, list]:
        history_path = os.path.join('results', self.project_name, 'benchmark_history.json')
        history = FileUtils.read_json_file(history_path)

        if hash_to_check in history and len(history[hash_to_check]) > 0:
            return True, history[hash_to_check]

        return False, []

    def __save_benchmark_history(self, target_methods: list[dict],
                                 benchmark_hash: str) -> None:
        history_path = os.path.join('results', self.project_name, 'benchmark_history.json')
        history = FileUtils.read_json_file(history_path)
        history[benchmark_hash] = target_methods
        FileUtils.write_json_file(history_path, history)

    def __get_target_methods(self, project_package: str,
                             java_version: str,
                             commit_hash: str,
                             benchmark_jar_path: str,
                             benchmark_name: str) -> Union[NoneType, dict[str, Any]]:
        log_path = os.path.join('results', self.project_name, 'commits', commit_hash, 'visited', f'{benchmark_name}.log')
        config_path = os.path.join('results', self.project_name, 'commits', commit_hash, 'visited', f'{benchmark_name}.yaml')

        # Create a directory for the log and config files. If the directory already exists, continue.
        FileUtils.create_directory(os.path.dirname(log_path))

        # If the log file exists from previous runs, remove it first.
        if FileUtils.is_path_exists(log_path):
            FileUtils.remove_path(log_path)

        # Create the YAML file for the Java instrumentation agent
        YamlCreator().create_yaml(
            log_file=log_path,
            target_package=project_package,
            instrument=[],
            ignore=[],
            only_visited=True,
            yaml_file=config_path,
            add_timestamp_to_file_names=True
        )

        mvn_service = MvnService()
        env = mvn_service.update_java_home(java_version)
        MvnService.remove_security_from_jar(benchmark_jar_path)
        command = [
            'java',
            f'-javaagent:{self.jib_path}=config={config_path}',
            '-jar',
            benchmark_jar_path,
            '-f', '1',
            '-wi', '0',
            '-i', '1',
            '-r', '1s',
            benchmark_name
        ]
<<<<<<< HEAD

=======
        
        start_time = time.time()
>>>>>>> d21692a3
        try:
            start_time = time.time()
            process = subprocess.run(command, capture_output=True, shell=False, env=env, timeout=60)

            if process.returncode != 0:
                return None
        except subprocess.TimeoutExpired:
            pass
        duration = time.time() - start_time

        target_methods = set()

        converted_trace_data = PerformanceAnalysis.get_trace_data_well_formatted(log_path)
        for line in converted_trace_data:
            target_methods.add(
                ' '.join(line.strip().split(' ')[2:]).split('(')[0].strip())

        return {
            'methods': list(target_methods),
            'duration': duration
        }

    def __is_benchmark_targeting_changed_methods(self, changed_methods: dict[str, list[str]], # The list of changed methods in the commit
                                                 target_methods: list[str] # The list of methods that the benchmark executes
                                                 ) -> Tuple[bool, dict[str, list[str]]]:
        # Preprocess the target functions once and store the results in a set
        tf = {f.split('(')[0].strip().split(' ')[-1].strip() for f in target_methods}
        tf = {f.split('$')[0] for f in tf}

        # We have a reduced version of target functions, which contains only the method names without their declarations
        tf_reduced = {f.split('.')[-1] for f in tf}

        chosen_methods = {commit_hash: [] for commit_hash in changed_methods.keys()}
        for commit_hash, methods in changed_methods.items():
            # Use set comprehension to directly add the matching methods
            for method_ in methods:
                shortened = method_.split('(')[0].strip().split(' ')[-1].strip()
                if '.' in shortened:
                    if shortened in tf:
                        chosen_methods[commit_hash].append(method_)
                else:
                    if shortened in tf_reduced:
                        chosen_methods[commit_hash].append(method_)

        return len(list(chosen_methods.values())[0]) > 0, chosen_methods

    def __minimize_and_distribute_methods(self, benchmarks: dict[str, dict[str, dict[str, Any]]]) -> dict[str, dict[str, dict[str, list[str]]]]:
        # Define a threshold for what counts as "significantly higher" in duration
        SIGNIFICANTLY_HIGHER_FACTOR = 2.0

        # Create a set of all methods to be covered for each commit
        all_methods = {}
        for benchmark_info in benchmarks.values():
            for commit_id, methods in benchmark_info['targets'].items():
                if commit_id not in all_methods:
                    all_methods[commit_id] = set()
                all_methods[commit_id].update(methods)

        # Create a list of benchmarks sorted by number of unique methods they cover and then by duration
        sorted_benchmarks = sorted(
            (
                benchmark, 
                benchmark_info['targets'], 
                benchmark_info['duration']
            )
            for benchmark, benchmark_info in benchmarks.items()
        )

        selected_benchmarks = {}
        covered_methods = {commit_id: set() for commit_id in all_methods}

        # Select benchmarks iteratively
        while any(covered_methods[commit_id] != all_methods[commit_id] for commit_id in all_methods):
            # Sort benchmarks by maximum new methods covered first, then by duration
            sorted_benchmarks = sorted(
                sorted_benchmarks,
                key=lambda x: (
                    -sum(len(set(methods) - covered_methods[commit_id]) for commit_id, methods in x[1].items()),
                    x[2]
                )
            )

            # Identify the best benchmark based on methods covered
            best_benchmark = sorted_benchmarks[0]
            best_duration = best_benchmark[2]

            # Check if other benchmarks provide similar coverage but with significantly lower duration
            alternative_benchmarks = [
                benchmark for benchmark in sorted_benchmarks[1:]
                if sum(len(set(methods) - covered_methods[commit_id]) for commit_id, methods in benchmark[1].items()) == 
                sum(len(set(methods) - covered_methods[commit_id]) for commit_id, methods in best_benchmark[1].items())
            ]
            
            if alternative_benchmarks:
                min_alternative_duration = min(benchmark[2] for benchmark in alternative_benchmarks) # type: ignore

                # If the best benchmark is significantly slower, consider alternatives
                if best_duration > min_alternative_duration * SIGNIFICANTLY_HIGHER_FACTOR:
                    best_benchmark = min(alternative_benchmarks, key=lambda x: x[2])
            
            # Now add the best benchmark to the selected benchmarks
            added_to_selected = False
            for commit_id, methods in best_benchmark[1].items():
                new_methods = set(methods) - covered_methods[commit_id]

                if new_methods:
                    if commit_id not in selected_benchmarks:
                        selected_benchmarks[commit_id] = {
                            best_benchmark[0]: {
                                "targets": [],
                                "duration": best_benchmark[2]
                            }
                        }
                    elif best_benchmark[0] not in selected_benchmarks[commit_id]:
                        selected_benchmarks[commit_id][best_benchmark[0]] = {
                            "targets": [],
                            "duration": best_benchmark[2]
                        }
                    
                    selected_benchmarks[commit_id][best_benchmark[0]]["targets"].extend(new_methods)
                    covered_methods[commit_id].update(new_methods)
                    added_to_selected = True

            if added_to_selected:
                # Remove the selected benchmark from the list
                sorted_benchmarks = [b for b in sorted_benchmarks if b[0] != best_benchmark[0]]

        return selected_benchmarks

    def __run_benchmark_and_get_performance_data(self, benchmark_jar_path: str,
                                                 config_directory: str,
                                                 java_version: str) -> Union[NoneType, dict]:
        # Open all of the config files
        configs = [file for file in os.listdir(config_directory) if file.endswith('.yaml')]

        performance_data = {}
        for config in configs:
            benchmark_name = config.replace('.yaml', '')
            config_path = os.path.join(config_directory, config)

            # Remove the previous log file (if exists)
            log_path = os.path.join(config_directory, 'ust', f'{benchmark_name}.log')
            if os.path.exists(log_path):
                os.remove(log_path)

            # Remove the previous JSON file (if exists)
            jmh_json_path = os.path.join(config_directory, 'jmh-results', f'{benchmark_name}.json')
            FileUtils.create_directory(os.path.dirname(jmh_json_path), remove_contents=True)

            # Check if we need to use LTTng
            if self.use_lttng:
                lttng_service = LTTngService(project_name=self.project_name,
                                             output_path=config_directory)
                lttng_service.start()

            # Run the benchmark
            mvn_service = MvnService()
            env = mvn_service.update_java_home(java_version)
<<<<<<< HEAD
            subprocess.run(
                [
                    "zip",
                    "-d",
                    benchmark_jar_path,
                    "META-INF/*.SF",
                    "META-INF/*.RSA",
                    "META-INF/*.DSA",
                ],
                capture_output=True,
                shell=False,
                env=env,
            )
=======
            MvnService.remove_security_from_jar(benchmark_jar_path)
>>>>>>> d21692a3
            process = subprocess.Popen([
                'java',
                f'-javaagent:{self.jib_path}=config={config_path}',
                '-jar',
                benchmark_jar_path,
                '-f', '1',
                '-wi', '0',
                '-i', '1',
                '-rf', 'json',
                '-rff', jmh_json_path,
                benchmark_name
            ], stdout=subprocess.DEVNULL, stderr=subprocess.DEVNULL, shell=False, env=env)

            # Monitor the process
            usage_duration = 0
            while process.poll() is None:
                mem_info = psutil.virtual_memory()
                swap_info = psutil.swap_memory()
                total_available = mem_info.available + swap_info.free
                mem_usage = psutil.Process(process.pid).memory_info().rss
                mem_usage_gb = mem_usage / 1024 / 1024 / 1024

                if mem_usage > total_available * 0.95:
                    if usage_duration < 5:
                        usage_duration += 1
                        Logger.warning(f'Memory usage is too high: {mem_usage_gb}GB...', num_indentations=self.printer_indent+1)
                    else:
                        Logger.error(f'Memory usage is too high: {mem_usage_gb}GB. Terminating...', num_indentations=self.printer_indent+1)
                        process.kill()
                        return None
                else:
                    usage_duration = 0

                time.sleep(1)

            # Stop the LTTng tracing (if enabled)
            if self.use_lttng:
                lttng_service.stop()

            # Check if the process is successful
            if process.returncode != 0:
<<<<<<< HEAD
                Printer.error(f'Error while running the benchmark {benchmark_name}', num_indentations=self.printer_indent+1)
                print(process.stderr.read().decode('utf-8'))
=======
                Logger.error(f'Error while running the benchmark {benchmark_name}', num_indentations=self.printer_indent+1)
>>>>>>> d21692a3
                return None

            # Analyze the performance
            method_performances = PerformanceAnalysis(log_path).analyze()
            performance_data[benchmark_name] = method_performances

        return performance_data
<<<<<<< HEAD

    def update_java_version_everywhere(self) -> None:
=======
    
    def __update_java_version_everywhere(self, java_version: str) -> None:
>>>>>>> d21692a3
        for root, _, files in os.walk(self.project_path):
            for file in files:
                if file == 'pom.xml':
                    pom_path = os.path.join(root, file)

                    pom_service = PomService(pom_source=pom_path)
                    current_version = pom_service.get_java_version()

                    # If it is none, continue
                    if not current_version:
                        continue

                    pom_service.set_java_version(java_version)<|MERGE_RESOLUTION|>--- conflicted
+++ resolved
@@ -101,14 +101,7 @@
 
             # If the Java version should be updated, update the pom.xml file
             if java_version['should_update_pom']:
-<<<<<<< HEAD
-                pom_service = PomService(pom_source=os.path.join(self.project_path, 'pom.xml'))
-                pom_service_bench = PomService(pom_source=os.path.join(self.project_path, self.project_benchmark_directory, 'pom.xml'))
-                pom_service.set_java_version(self.java_version)
-                pom_service_bench.set_java_version(self.java_version)
-=======
                 self.__update_java_version_everywhere(self.java_version)
->>>>>>> d21692a3
 
             if self.project_benchmark_module:
                 # Check whether the benchmarks are buildable
@@ -121,13 +114,8 @@
                 if not is_benchmark_buildable:
                     Logger.error(f'Benchmarks are not buildable', num_indentations=self.printer_indent+2)
                     return False, None
-<<<<<<< HEAD
-
-                Printer.success(f'Benchmarks are buildable', num_indentations=self.printer_indent+2)
-=======
                 
                 Logger.success(f'Benchmarks are buildable', num_indentations=self.printer_indent+2)
->>>>>>> d21692a3
             else:
                 # Check whether the project is buildable
                 Logger.info(f'Checking if project is buildable...', num_indentations=self.printer_indent+1)
@@ -138,13 +126,8 @@
                     Logger.error(f'Project is not buildable', num_indentations=self.printer_indent+2)
                     return False, None
 
-<<<<<<< HEAD
-                Printer.success(f'Project is buildable', num_indentations=self.printer_indent+2)
-
-=======
                 Logger.success(f'Project is buildable', num_indentations=self.printer_indent+2)
     
->>>>>>> d21692a3
                 # Check whether the benchmarks are buildable
                 Logger.info(f'Checking if benchmarks are buildable...', num_indentations=self.printer_indent+1)
                 is_benchmark_buildable = self.__build_benchmarks(benchmark_directory=self.project_benchmark_directory,
@@ -173,13 +156,8 @@
 
         # Check if the benchmarks are the same
         has_same_benchmarks = (current_benchmark_directory_hash == previous_benchmark_directory_hash) # type: ignore
-<<<<<<< HEAD
-        Printer.info(f'Benchmarks are the same: {has_same_benchmarks}', num_indentations=self.printer_indent+1)
-
-=======
         Logger.info(f'Benchmarks are the same: {has_same_benchmarks}', num_indentations=self.printer_indent+1)
         
->>>>>>> d21692a3
         if is_previous_benchmark_built:
             if has_same_benchmarks and is_current_benchmark_built:
                 commit_to_use_for_benchmark = current_commit_hash
@@ -213,13 +191,8 @@
             if not status:
                 Logger.error(f'Benchmarks are not compatible with the other commit', num_indentations=self.printer_indent+1)
                 return False, None
-<<<<<<< HEAD
-
-            Printer.success(f'Benchmarks are replaced with the other commit', num_indentations=self.printer_indent+1)
-=======
             
             Logger.success(f'Benchmarks are replaced with the other commit', num_indentations=self.printer_indent+1)
->>>>>>> d21692a3
 
         # Wait a bit (2 seconds) after building the benchmarks for the files to be written
         time.sleep(2)
@@ -347,13 +320,8 @@
                                             benchmark_commit_hash=commit_hash_,
                                             build_anyway=True, # Since we need to run the benchmarks, we build them anyway
                                             java_version=self.java_version)
-<<<<<<< HEAD
-
-            Printer.info('Running benchmarks...', num_indentations=self.printer_indent+1)
-=======
                 
             Logger.info('Running benchmarks...', num_indentations=self.printer_indent+1)
->>>>>>> d21692a3
             performance_data = self.__run_benchmark_and_get_performance_data(benchmark_jar_path=benchmark_jar_path,
                                                                              config_directory=config_directory,
                                                                              java_version=self.java_version)
@@ -380,13 +348,8 @@
 
         if commit_hash in build_history and not build_anyway:
             return build_history[commit_hash]
-<<<<<<< HEAD
-
-        Printer.info(f'Building the project locally with Java {self.java_version}', num_indentations=self.printer_indent+2)
-=======
         
         Logger.info(f'Building the project locally with Java {self.java_version}', num_indentations=self.printer_indent+2)
->>>>>>> d21692a3
         mvn_service = MvnService()
         mvn_service.clean_mvn_cache(cwd=self.project_path, directory=os.path.join(self.project_path, self.project_benchmark_directory, 'target'))
         status, jv = mvn_service.install(cwd=self.project_path,
@@ -457,13 +420,8 @@
         # Check if the build has already been done
         if benchmark_commit_hash in build_history and not build_anyway:
             return build_history[benchmark_commit_hash]
-<<<<<<< HEAD
-
-        Printer.info(f'Building the benchmarks with custom module locally with Java {java_version}', num_indentations=self.printer_indent+2)
-=======
         
         Logger.info(f'Building the benchmarks with custom module locally with Java {java_version}', num_indentations=self.printer_indent+2)
->>>>>>> d21692a3
         mvn_service = MvnService()
         mvn_service.clean_mvn_cache(cwd=self.project_path, directory=os.path.join(self.project_path, module, 'target'))
         status, jv = mvn_service.package_module(cwd=self.project_path,
@@ -508,21 +466,7 @@
             try:
                 mvn_service = MvnService()
                 env = mvn_service.update_java_home(java_version)
-<<<<<<< HEAD
-                subprocess.run(
-                    [
-                        "zip",
-                        "-d",
-                        candidate_jar,
-                        "META-INF/*.SF",
-                        "META-INF/*.RSA",
-                        "META-INF/*.DSA",
-                    ],
-                    capture_output=True, shell=False, env=env
-                )
-=======
                 MvnService.remove_security_from_jar(candidate_jar)
->>>>>>> d21692a3
                 process = subprocess.run([
                         'java',
                         '-jar',
@@ -628,12 +572,8 @@
             '-r', '1s',
             benchmark_name
         ]
-<<<<<<< HEAD
-
-=======
         
         start_time = time.time()
->>>>>>> d21692a3
         try:
             start_time = time.time()
             process = subprocess.run(command, capture_output=True, shell=False, env=env, timeout=60)
@@ -792,23 +732,7 @@
             # Run the benchmark
             mvn_service = MvnService()
             env = mvn_service.update_java_home(java_version)
-<<<<<<< HEAD
-            subprocess.run(
-                [
-                    "zip",
-                    "-d",
-                    benchmark_jar_path,
-                    "META-INF/*.SF",
-                    "META-INF/*.RSA",
-                    "META-INF/*.DSA",
-                ],
-                capture_output=True,
-                shell=False,
-                env=env,
-            )
-=======
             MvnService.remove_security_from_jar(benchmark_jar_path)
->>>>>>> d21692a3
             process = subprocess.Popen([
                 'java',
                 f'-javaagent:{self.jib_path}=config={config_path}',
@@ -850,12 +774,7 @@
 
             # Check if the process is successful
             if process.returncode != 0:
-<<<<<<< HEAD
-                Printer.error(f'Error while running the benchmark {benchmark_name}', num_indentations=self.printer_indent+1)
-                print(process.stderr.read().decode('utf-8'))
-=======
                 Logger.error(f'Error while running the benchmark {benchmark_name}', num_indentations=self.printer_indent+1)
->>>>>>> d21692a3
                 return None
 
             # Analyze the performance
@@ -863,13 +782,8 @@
             performance_data[benchmark_name] = method_performances
 
         return performance_data
-<<<<<<< HEAD
-
-    def update_java_version_everywhere(self) -> None:
-=======
     
     def __update_java_version_everywhere(self, java_version: str) -> None:
->>>>>>> d21692a3
         for root, _, files in os.walk(self.project_path):
             for file in files:
                 if file == 'pom.xml':
