--- conflicted
+++ resolved
@@ -187,13 +187,10 @@
                                                                             build_anyway=True,
                                                                             java_version=self.java_version)
             else: 
-<<<<<<< HEAD
                 # NOTE: Check if the project should be built again
                 # self.__build_project(commit_hash=current_commit_hash,
                 #                     build_anyway=True,
                 #                     java_version=self.java_version)
-=======
->>>>>>> 0881c2a6
                 status = self.__build_benchmarks(benchmark_directory=self.project_benchmark_directory,
                                         benchmark_commit_hash=current_commit_hash,
                                         build_anyway=True,
@@ -397,13 +394,8 @@
         mvn_service.clean_mvn_cache(cwd=self.project_path, directory=os.path.join(self.project_path, self.project_benchmark_directory, 'target'))
         status, jv = mvn_service.install(cwd=self.project_path,
                                          java_version=java_version,
-<<<<<<< HEAD
                                          verbose=True,
                                          retry_with_other_java_versions=True)
-=======
-                                         verbose=False,
-                                         retry_with_other_java_versions=retry_with_other_java_versions)
->>>>>>> 0881c2a6
 
         # Save the result
         build_history[commit_hash] = status
@@ -431,16 +423,12 @@
         # Check if the build has already been done
         if benchmark_commit_hash in build_history and not build_anyway:
             return build_history[benchmark_commit_hash]
-<<<<<<< HEAD
-
-=======
         
         # Modify the project (if there is any special modification)
         modification_service = ProjectModificationService(project_name=self.project_name,
                                                           project_path=self.project_path)
         modification_service.fix_issues()
                 
->>>>>>> 0881c2a6
         # Basically, the baseline command has been indicated in MvnService class. If there is a custom command, it will be used.
         command = None
         cwd = os.path.join(self.project_path, benchmark_directory)
@@ -454,13 +442,8 @@
         status, jv = mvn_service.package(cwd=cwd,
                                          custom_command=command,
                                          java_version=java_version,
-<<<<<<< HEAD
-                                         verbose=True,
-                                         retry_with_other_java_versions=True)
-=======
                                          verbose=False,
                                          retry_with_other_java_versions=retry_with_other_java_versions)
->>>>>>> 0881c2a6
 
         # Save the result
         build_history[benchmark_commit_hash] = True
@@ -472,13 +455,6 @@
                 self.java_version = jv
 
         return status
-<<<<<<< HEAD
-
-    def __build_benchmarks_with_module(self, benchmark_commit_hash: str,
-                                       module: str,
-                                       java_version:str = '11',
-                                       build_anyway = False) -> bool:        
-=======
     
     def __build_benchmarks_with_module(self, benchmark_commit_hash: str, # The commit hash of the benchmark
                                        module: str, # The module to be built
@@ -486,7 +462,6 @@
                                        build_anyway = False, # If True, the build will be done regardless of the history
                                        retry_with_other_java_versions: bool = True # If True, the build will be retried with other Java versions
                                        ) -> bool:         
->>>>>>> 0881c2a6
         # Check if in the history, the build is successful
         history_path = os.path.join('results', self.project_name, 'benchmark_build_history.json')
         build_history = FileUtils.read_json_file(history_path)
@@ -506,13 +481,8 @@
         status, jv = mvn_service.package_module(cwd=self.project_path,
                                                 module=module,
                                                 java_version=java_version,
-<<<<<<< HEAD
-                                                verbose=True,
-                                                retry_with_other_java_versions=True)
-=======
                                                 verbose=False,
                                                 retry_with_other_java_versions=retry_with_other_java_versions)
->>>>>>> 0881c2a6
 
         # Save the result
         build_history[benchmark_commit_hash] = status
