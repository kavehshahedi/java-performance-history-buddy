--- conflicted
+++ resolved
@@ -115,11 +115,6 @@
                 continue
 
             # Get the changed .java files in the new commit
-<<<<<<< HEAD
-            changed_files = [
-                file for file in commit.stats.files if str(file).endswith(".java")
-            ]
-=======
             changed_files = [file for file in commit.stats.files if str(file).endswith('.java')]
 
             # Remove the changed files that are within the benchmark directory
@@ -136,7 +131,6 @@
                 # Since there is no dependency to JMH, we skip the commit
                 Logger.warning(f'({commit_index}/{total_commits}) Commit {commit.hexsha} does not contain a dependency to JMH', num_indentations=self.printer_indent)
                 continue
->>>>>>> a92d6eb7
 
             # Remove the test java files
             changed_files = [
