--- conflicted
+++ resolved
@@ -2,16 +2,13 @@
 import os
 from typing import Optional
 
-<<<<<<< HEAD
 # JAVA_HOME_PATHS = {
 #     '1.8': '/usr/lib/jvm/java-8-openjdk-amd64',
 #     '11': '/usr/lib/jvm/java-11-openjdk-amd64',
 #     '17': '/usr/lib/jvm/java-17-openjdk-amd64',
 #     '21': '/usr/lib/jvm/java-21-openjdk-amd64'
 # }
-=======
 from jphb.utils.file_utils import FileUtils
->>>>>>> d21692a3
 
 JAVA_HOME_PATHS = {
     "1.8": "/Library/Java/JavaVirtualMachines/adoptopenjdk-8.jdk/Contents/Home",
